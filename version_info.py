--- conflicted
+++ resolved
@@ -7,13 +7,8 @@
 
 python_required = (3, 0, 0)
 python_tested = (3, 7, 5)
-<<<<<<< HEAD
-version_info = (2, 0, 2)
+version_info = (2, 0, 3)
 prerelease = False
-=======
-version_info = (2, 0, 3)
-prerelease = True
->>>>>>> 67e11403
 
 
 def version_string():
